--- conflicted
+++ resolved
@@ -274,16 +274,6 @@
     # Set a reasonable status bar
     screen -r $SCREEN_NAME -X hardstatus alwayslastline "$SCREEN_HARDSTATUS"
 
-<<<<<<< HEAD
-    # redis: rebuild /etc/contrail/redis.conf to listen on port 6382
-    rm -f /etc/contrail/redis.conf
-    for f in /etc/redis.conf /etc/redis/redis.conf; do
-	if [ -e $f ]; then
-	    cp -f $f /etc/contrail/redis.conf 
-	fi
-    done 
-    apply_patch $TOP_DIR/contrail/redis.conf.patch /etc/contrail
-=======
     if is_ubuntu; then
         REDIS_CONF="/etc/redis/redis.conf"
         CASS_PATH="/usr/sbin/cassandra"
@@ -291,7 +281,6 @@
         REDIS_CONF="/etc/redis.conf"
         CASS_PATH="$CONTRAIL_SRC/third_party/apache-cassandra-2.0.2/bin/cassandra"
     fi
->>>>>>> 4e030aee
 
     # launch ...
     screen_it redis "sudo redis-server $REDIS_CONF"
