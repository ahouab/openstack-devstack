--- conflicted
+++ resolved
@@ -44,11 +44,7 @@
    apt-get install -y sudo
    if ! getent passwd | grep -q stack; then
        echo "Creating a user called stack"
-<<<<<<< HEAD
-       useradd -G sudo -s /bin/bash -m stack
-=======
        useradd -U -G sudo -s /bin/bash -m stack
->>>>>>> cd101643
     fi
     echo "Making sure stack has passwordless sudo"
     sed -i "/^%sudo/ { / ALL/ { s/ ALL/ NOPASSWD:ALL/ }}" /etc/sudoers
