--- conflicted
+++ resolved
@@ -973,10 +973,6 @@
     init_ironic
 fi
 
-<<<<<<< HEAD
-=======
-
->>>>>>> e0ed8ea0
 # Neutron
 # -------
 
@@ -1143,8 +1139,6 @@
     start_nova_api
 fi
 
-<<<<<<< HEAD
-=======
 if is_service_enabled q-svc; then
     echo_summary "Starting Neutron"
     start_neutron_service_and_check
@@ -1174,7 +1168,6 @@
     create_neutron_initial_network
     setup_neutron_debug
 fi
->>>>>>> e0ed8ea0
 if is_service_enabled nova; then
     echo_summary "Starting Nova"
     start_nova
@@ -1335,7 +1328,7 @@
     echo_summary "Starting Neutron"
 
     start_neutron_service_and_check
-    create_neutron_initial_network
+    # create_neutron_initial_network
     setup_neutron_debug
 elif is_service_enabled $DATABASE_BACKENDS && is_service_enabled n-net; then
     NM_CONF=${NOVA_CONF}
