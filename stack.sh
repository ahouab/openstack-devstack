--- conflicted
+++ resolved
@@ -142,11 +142,8 @@
 
     # since this script runs as a normal user, we need to give that user
     # ability to run sudo
-<<<<<<< HEAD
-    which sudo || $UPDATE && $INSTALL sudo
-=======
-    dpkg -l sudo || apt_get update && install_package sudo
->>>>>>> b24fca07
+
+    which sudo || $UPDATE && install_package sudo
 
     if ! getent passwd stack >/dev/null; then
         echo "Creating a user called stack"
@@ -628,15 +625,11 @@
     done
 }
 
-<<<<<<< HEAD
-# install yum requirements
+
+# install package requirements
 $UPDATE
-$INSTALL $(get_packages $FILES/rpms)
-=======
-# install apt requirements
-apt_get update
-install_package $(get_packages $FILES/apts)
->>>>>>> b24fca07
+install_package $(get_packages $FILES/rpms)
+
 
 # install python requirements
 pip_install $(get_packages $FILES/pips | sort -u)
@@ -723,11 +716,9 @@
 # ------
 
 if [[ $SYSLOG != "False" ]]; then
-<<<<<<< HEAD
-    $INSTALL -y rsyslog-relp
-=======
+
     install_package rsyslog-relp
->>>>>>> b24fca07
+
     if [[ "$SYSLOG_HOST" = "$HOST_IP" ]]; then
         # Configure the master host to receive
         cat <<EOF >/tmp/90-stack-m.conf
@@ -742,11 +733,8 @@
 EOF
         sudo mv /tmp/90-stack-s.conf /etc/rsyslog.d
     fi
-<<<<<<< HEAD
-    $SERVICE rsyslog restart
-=======
     restart_service rsyslog
->>>>>>> b24fca07
+
 fi
 
 
@@ -757,11 +745,9 @@
     # Install and start rabbitmq-server
     # the temp file is necessary due to LP: #878600
     tfile=$(mktemp)
-<<<<<<< HEAD
-    $INSTALL rabbitmq-server > "$tfile" 2>&1
-=======
+
     install_package rabbitmq-server > "$tfile" 2>&1
->>>>>>> b24fca07
+
     cat "$tfile"
     rm -f "$tfile"
     # Start the server first
@@ -800,29 +786,22 @@
     fi
 
     # Install and start mysql-server
-<<<<<<< HEAD
-    $INSTALL mysql-server mysql-libs
+    install_package mysql-server
+
     $SERVICE mysqld restart
     sudo chkconfig mysqld on
 
     # Edit /etc/mysql/my.cnf to change ‘bind-address’ from localhost (127.0.0.1) to any (0.0.0.0) and restart the mysql service:                                      
     sudo sed -i 's/\[mysqld\]/[mysqld]\nbind-address=0.0.0.0/g' /etc/my.cnf
-    $SERVICE mysqld restart
-
-=======
-    install_package mysql-server
->>>>>>> b24fca07
+    restart_service mysqld 
+
+
     # Update the DB to give user ‘$MYSQL_USER’@’%’ full control of the all databases:
     sudo mysqladmin -u $MYSQL_USER password $MYSQL_PASSWORD || true
     sudo mysql -uroot -ppass -h127.0.0.1 -e "delete from mysql.user where user = '';" || true
     sudo mysql -uroot -p$MYSQL_PASSWORD  -h127.0.0.1 -e "GRANT ALL PRIVILEGES ON *.* TO '$MYSQL_USER'@'%' identified by '$MYSQL_PASSWORD';" 
 
-<<<<<<< HEAD
-=======
-    # Edit /etc/mysql/my.cnf to change ‘bind-address’ from localhost (127.0.0.1) to any (0.0.0.0) and restart the mysql service:
-    sudo sed -i 's/127.0.0.1/0.0.0.0/g' /etc/mysql/my.cnf
-    restart_service mysql
->>>>>>> b24fca07
+
 fi
 
 # Our screenrc file builder
@@ -879,12 +858,8 @@
 if is_service_enabled horizon; then
 
     # Install apache2, which is NOPRIME'd
-<<<<<<< HEAD
-    $INSTALL httpd mod_wsgi mod_ssl
-=======
-    install_package apache2 libapache2-mod-wsgi
-
->>>>>>> b24fca07
+    #install_package apache2 libapache2-mod-wsgi
+    install_package httpd mod_wsgi mod_ssl
 
     # Remove stale session database.
     rm -f $HORIZON_DIR/openstack_dashboard/local/dashboard_openstack.sqlite3
@@ -908,13 +883,9 @@
         s,%USER%,$APACHE_USER,g;
         s,%GROUP%,$APACHE_GROUP,g;
         s,%HORIZON_DIR%,$HORIZON_DIR,g;
-<<<<<<< HEAD
     " -i $HTTPD_CONF
-    $SERVICE httpd restart
-=======
-    " -i /etc/apache2/sites-enabled/000-default
-    restart_service apache2
->>>>>>> b24fca07
+    restart_service httpd restart
+
 fi
 
 
@@ -993,14 +964,11 @@
         # Install deps
         # FIXME add to files/apts/quantum, but don't install if not needed!
         kernel_version=`cat /proc/version | cut -d " " -f3`
-<<<<<<< HEAD
-
-#        $INSTALL linux-headers-$kernel_version
-        $INSTALL --enablerepo=seas-testing --enablerepo=seas-stable openvswitch
-      
-=======
-        install_package openvswitch-switch openvswitch-datapath-dkms linux-headers-$kernel_version
->>>>>>> b24fca07
+
+        #$INSTALL linux-headers-$kernel_version
+        install_package --enablerepo=seas-testing --enablerepo=seas-stable openvswitch
+        #install_package openvswitch-switch openvswitch-datapath-dkms linux-headers-$kernel_version
+
         # Create database for the plugin/agent
         if is_service_enabled mysql; then
             mysql -u$MYSQL_USER -p$MYSQL_PASSWORD -e 'DROP DATABASE IF EXISTS ovs_quantum;'
@@ -1122,7 +1090,9 @@
 
     # Virtualization Configuration
     # ~~~~~~~~~~~~~~~~~~~~~~~~~~~~
-<<<<<<< HEAD
+    install_package libvirt libvirt-client
+    # install_package libvirt-bin
+
     $INSTALL libvirt libvirt-client 
 
     # This package comes from repoforge:
@@ -1132,9 +1102,6 @@
     # and is required to run on EC2 in emulated mode (provides qemu-system-x86_64)
     #
     $INSTALL --enablerepo=rpmforge --enablerepo=rpmforge-extras qemu || true
-=======
-    install_package libvirt-bin
->>>>>>> b24fca07
 
     # Force IP forwarding on, just on case
     sudo sysctl -w net.ipv4.ip_forward=1
@@ -1158,11 +1125,8 @@
     # to simulate multiple systems.
     if [[ "$LIBVIRT_TYPE" == "lxc" ]]; then
         if [[ "$DISTRO" > natty ]]; then
-<<<<<<< HEAD
-            $INSTALL cgroup-lite
-=======
             install_package cgroup-lite
->>>>>>> b24fca07
+
         else
             cgline="none /cgroup cgroup cpuacct,memory,devices,cpu,freezer,blkio 0 0"
             sudo mkdir -p /cgroup
@@ -1186,14 +1150,9 @@
     # libvirt detects various settings on startup, as we potentially changed
     # the system configuration (modules, filesystems), we need to restart
     # libvirt to detect those changes.
-<<<<<<< HEAD
-    #sudo /etc/init.d/libvirt-bin restart
-    $SERVICE libvirtd restart 
-    $SERVICE libvirt-guests restart
-=======
-    restart_service libvirt-bin
-
->>>>>>> b24fca07
+    restart_service libvirtd
+#    restart_service libvirt-bin
+
 
     # Instance Storage
     # ~~~~~~~~~~~~~~~~
@@ -1243,11 +1202,7 @@
 # Storage Service
 if is_service_enabled swift; then
     # Install memcached for swift.
-<<<<<<< HEAD
-    yum -y install memcached
-=======
     install_package memcached
->>>>>>> b24fca07
 
     # We first do a bit of setup by creating the directories and
     # changing the permissions so we can run it as our user.
@@ -1431,11 +1386,7 @@
     # By default, the backing file is 2G in size, and is stored in /opt/stack.
 
     # install the package
-<<<<<<< HEAD
-    $INSTALL scsi-target-utils
-=======
-    install_package tgt
->>>>>>> b24fca07
+    install_package scsi-target-utils
 
     if ! sudo vgs $VOLUME_GROUP; then
         VOLUME_BACKING_FILE=${VOLUME_BACKING_FILE:-$DEST/nova-volumes-backing-file}
