--- conflicted
+++ resolved
@@ -152,19 +152,6 @@
 # Dash currently imports quantum even if you aren't using it.  Instead 
 # of installing quantum we can create a simple module that will pass the 
 # initial imports
-<<<<<<< HEAD
-mkdir $DASH_DIR/openstack-dashboard/quantum || true
-touch $DASH_DIR/openstack-dashboard/quantum/__init__.py || true
-touch $DASH_DIR/openstack-dashboard/quantum/client.py || true
-
-cd $DASH_DIR/openstack-dashboard
-[ ! -r local/local_settings.py ] && cp local/local_settings.py.example local/local_settings.py
-dashboard/manage.py syncdb
-
-# setup apache
-# create an empty directory to use as our 
-mkdir -p $DASH_DIR/.blackhole
-=======
 sudo mkdir -p  $DASH_DIR/openstack-dashboard/quantum || true
 sudo touch $DASH_DIR/openstack-dashboard/quantum/__init__.py
 sudo touch $DASH_DIR/openstack-dashboard/quantum/client.py
@@ -175,7 +162,6 @@
 
 # create an empty directory that apache uses as docroot
 sudo mkdir -p $DASH_DIR/.blackhole
->>>>>>> 92e31ab6
 
 ## Configure apache's 000-default to run dashboard
 sudo cp $DIR/files/000-default.template /etc/apache2/sites-enabled/000-default
@@ -186,7 +172,13 @@
 # dashboard can run
 sudo chown -R www-data:www-data $DASH_DIR
 
-<<<<<<< HEAD
+# Update the DB to give user ‘$MYSQL_USER’@’%’ full control of the all databases:
+sudo mysql -uroot -p$MYSQL_PASS -e "GRANT ALL PRIVILEGES ON *.* TO '$MYSQL_USER'@'%' WITH GRANT OPTION;"
+
+# Edit /etc/mysql/my.cnf to change ‘bind-address’ from localhost (127.0.0.1) to any (0.0.0.0) and restart the mysql service:
+sudo sed -i 's/127.0.0.1/0.0.0.0/g' /etc/mysql/my.cnf
+sudo service mysql restart
+
 # Munin
 # -----
 
@@ -210,14 +202,6 @@
 done
 sudo mv /etc/munin/plugins/nova_instance_ /etc/munin/plugins/nova_instance_launched
 sudo restart munin-node
-=======
-# Update the DB to give user ‘$MYSQL_USER’@’%’ full control of the all databases:
-sudo mysql -uroot -p$MYSQL_PASS -e "GRANT ALL PRIVILEGES ON *.* TO '$MYSQL_USER'@'%' WITH GRANT OPTION;"
-
-# Edit /etc/mysql/my.cnf to change ‘bind-address’ from localhost (127.0.0.1) to any (0.0.0.0) and restart the mysql service:
-sudo sed -i 's/127.0.0.1/0.0.0.0/g' /etc/mysql/my.cnf
-sudo service mysql restart
->>>>>>> 92e31ab6
 
 # Glance
 # ------
