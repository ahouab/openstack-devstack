--- conflicted
+++ resolved
@@ -263,12 +263,16 @@
 if [[ "$ENABLED_SERVICES" =~ "tempest" ]]; then
     # Tempest has some tests that validate various authorization checks
     # between two regular users in separate tenants
-<<<<<<< HEAD
-    ALT_DEMO_TENANT=$(get_id keystone tenant-create --name=alt_demo)
-    ALT_DEMO_USER=$(get_id keystone user-create --name=alt_demo \
-                                        --pass="$ADMIN_PASSWORD" \
-                                        --email=alt_demo@example.com)
-    keystone user-role-add --user $ALT_DEMO_USER --role $MEMBER_ROLE --tenant_id $ALT_DEMO_TENANT
+    ALT_DEMO_TENANT=$(get_id keystone tenant-create \
+        --name=alt_demo)
+    ALT_DEMO_USER=$(get_id keystone user-create \
+        --name=alt_demo \
+        --pass="$ADMIN_PASSWORD" \
+        --email=alt_demo@example.com)
+    keystone user-role-add \
+        --tenant_id $ALT_DEMO_TENANT \
+        --user_id $ALT_DEMO_USER \
+        --role_id $MEMBER_ROLE
 fi
 
 if [[ "$ENABLED_SERVICES" =~ "cinder" ]]; then
@@ -279,16 +283,4 @@
     keystone user-role-add --tenant_id $SERVICE_TENANT \
                            --user_id $CINDER_USER \
                            --role_id $ADMIN_ROLE
-=======
-    ALT_DEMO_TENANT=$(get_id keystone tenant-create \
-        --name=alt_demo)
-    ALT_DEMO_USER=$(get_id keystone user-create \
-        --name=alt_demo \
-        --pass="$ADMIN_PASSWORD" \
-        --email=alt_demo@example.com)
-    keystone user-role-add \
-        --tenant_id $ALT_DEMO_TENANT \
-        --user_id $ALT_DEMO_USER \
-        --role_id $MEMBER_ROLE
->>>>>>> 3f7c06f5
 fi